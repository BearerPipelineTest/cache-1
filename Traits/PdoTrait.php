--- conflicted
+++ resolved
@@ -14,12 +14,9 @@
 use Doctrine\DBAL\Connection;
 use Doctrine\DBAL\DBALException;
 use Doctrine\DBAL\Driver\ServerInfoAwareConnection;
-<<<<<<< HEAD
 use Doctrine\DBAL\DriverManager;
 use Doctrine\DBAL\Exception\TableNotFoundException;
-=======
 use Doctrine\DBAL\Result;
->>>>>>> 74131427
 use Doctrine\DBAL\Schema\Schema;
 use Symfony\Component\Cache\Exception\InvalidArgumentException;
 use Symfony\Component\Cache\Marshaller\DefaultMarshaller;
@@ -237,11 +234,7 @@
         $stmt->bindValue(':time', time(), \PDO::PARAM_INT);
         $result = $stmt->execute();
 
-<<<<<<< HEAD
-        return (bool) (method_exists($stmt, 'fetchOne') ? $stmt->fetchOne() : $stmt->fetchColumn());
-=======
         return (bool) ($result instanceof Result ? $result->fetchOne() : $stmt->fetchColumn());
->>>>>>> 74131427
     }
 
     /**
