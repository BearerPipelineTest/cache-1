<?php

/*
 * This file is part of the Symfony package.
 *
 * (c) Fabien Potencier <fabien@symfony.com>
 *
 * For the full copyright and license information, please view the LICENSE
 * file that was distributed with this source code.
 */

namespace Symfony\Component\Cache\Adapter;

use Psr\Cache\CacheItemPoolInterface;
use Symfony\Component\Cache\CacheItem;

/**
 * Interface for adapters managing instances of Symfony's CacheItem.
 *
 * @author Kévin Dunglas <dunglas@gmail.com>
 */
interface AdapterInterface extends CacheItemPoolInterface
{
    /**
     * {@inheritdoc}
     *
     * @return CacheItem
     */
    public function getItem($key);

    /**
     * {@inheritdoc}
     *
     * @return \Traversable|CacheItem[]
     */
    public function getItems(array $keys = []);

    /**
     * {@inheritdoc}
<<<<<<< HEAD
=======
     *
     * @param string $prefix
     *
     * @return bool
>>>>>>> aab1b260
     */
    public function clear(string $prefix = '');
}<|MERGE_RESOLUTION|>--- conflicted
+++ resolved
@@ -37,13 +37,8 @@
 
     /**
      * {@inheritdoc}
-<<<<<<< HEAD
-=======
-     *
-     * @param string $prefix
      *
      * @return bool
->>>>>>> aab1b260
      */
     public function clear(string $prefix = '');
 }